--- conflicted
+++ resolved
@@ -340,26 +340,38 @@
             self.assertEqual(DockerImporter().validate_config(repo, config), (True, ''))
 
 
-<<<<<<< HEAD
 @mock.patch('pulp_docker.plugins.importers.importer.model.Repository.objects')
-class TestRemoveUnit(unittest.TestCase):
-=======
 class TestRemoveUnits(unittest.TestCase):
 
     @mock.patch(MODULE + '.DockerImporter._purge_unreferenced_tags')
     @mock.patch(MODULE + '.DockerImporter._purge_orphaned_blobs')
-    def test_call(self, purge_blobs, purge_tags):
+    def test_call(self, purge_blobs, purge_tags, mock_repo_qs):
         repo = mock.Mock()
         config = mock.Mock()
         units = mock.Mock()
         importer = DockerImporter()
+
         importer.remove_units(repo, units, config)
+
         purge_tags.assert_called_once_with(repo, units)
         purge_blobs.assert_called_once_with(repo, units)
 
-
+    def test_remove_with_tag(self, mock_repo_qs):
+        units = [
+            mock.MagicMock(type_id=models.Manifest.TYPE_ID),
+            mock.MagicMock(type_id=models.Image.TYPE_ID, unit_key={'image_id': 'foo'}, metadata={})
+        ]
+        mock_repo = mock_repo_qs.get_repo_or_missing_resource.return_value
+        mock_repo.scratchpad = {u'tags': [{constants.IMAGE_TAG_KEY: 'apple',
+                                           constants.IMAGE_ID_KEY: 'foo'}]}
+
+        DockerImporter().remove_units(mock_repo, units, mock.MagicMock())
+
+        self.assertEqual(mock_repo.scratchpad['tags'], [])
+
+
+@mock.patch('pulp_docker.plugins.importers.importer.model.Repository.objects')
 class TestPurgeUnreferencedTags(unittest.TestCase):
->>>>>>> f4704364
 
     def setUp(self):
         self.repo = Repository('repo_source')
@@ -368,18 +380,7 @@
         self.mock_unit = mock.Mock(
             type_id=models.Image.TYPE_ID, unit_key={'image_id': 'foo'}, metadata={})
 
-<<<<<<< HEAD
     def test_remove_with_tag(self, mock_repo_qs):
-        mock_repo = mock_repo_qs.get_repo_or_missing_resource.return_value
-        mock_repo.scratchpad = {u'tags': [{constants.IMAGE_TAG_KEY: 'apple',
-                                constants.IMAGE_ID_KEY: 'foo'}]}
-        DockerImporter().remove_units(self.repo, [self.mock_unit], self.config)
-        self.assertEqual(mock_repo.scratchpad['tags'], [])
-
-    def test_remove_without_tag(self, mock_repo_qs):
-=======
-    @mock.patch(MODULE + '.manager_factory.repo_manager')
-    def test_remove_with_tag(self, mock_repo_manager):
         units = [
             # manifests
             mock.Mock(type_id=models.Manifest.TYPE_ID),
@@ -390,29 +391,25 @@
                 metadata={}
             ),
         ]
-        mock_repo_manager.return_value.get_repo_scratchpad.return_value = \
-            {u'tags': [{constants.IMAGE_TAG_KEY: 'apple',
-                        constants.IMAGE_ID_KEY: 'foo'}]}
+        mock_repo = mock_repo_qs.get_repo_or_missing_resource.return_value
+        mock_repo.scratchpad = {u'tags': [{constants.IMAGE_TAG_KEY: 'apple',
+                                           constants.IMAGE_ID_KEY: 'foo'}]}
+
         DockerImporter()._purge_unreferenced_tags(self.repo, units)
-        mock_repo_manager.return_value.set_repo_scratchpad.assert_called_once_with(
-            self.repo.id, {u'tags': []}
-        )
-
-    @mock.patch(MODULE + '.manager_factory.repo_manager')
-    def test_remove_without_tag(self, mock_repo_manager):
->>>>>>> f4704364
+
+        self.assertEqual(mock_repo.scratchpad, {'tags': []})
+        mock_repo.save.assert_called_once_with()
+
+    def test_remove_without_tag(self, mock_repo_qs):
         expected_tags = {u'tags': [{constants.IMAGE_TAG_KEY: 'apple',
                                     constants.IMAGE_ID_KEY: 'bar'}]}
         mock_repo = mock_repo_qs.get_repo_or_missing_resource.return_value
         mock_repo.scratchpad = expected_tags
 
-<<<<<<< HEAD
-        DockerImporter().remove_units(self.repo, [self.mock_unit], self.config)
+        DockerImporter()._purge_unreferenced_tags(self.repo, [self.mock_unit])
+
         self.assertEqual(mock_repo.scratchpad['tags'], expected_tags['tags'])
-=======
-        DockerImporter()._purge_unreferenced_tags(self.repo, [self.mock_unit])
-        mock_repo_manager.return_value.set_repo_scratchpad.assert_called_once_with(
-            self.repo.id, expected_tags)
+        mock_repo.save.assert_called_once_with()
 
 
 class TestPurgeOrphanedBlobs(unittest.TestCase):
@@ -555,5 +552,4 @@
         # validation
         self.assertFalse(query_manager.called)
         self.assertFalse(criteria.called)
-        self.assertFalse(association_manager.called)
->>>>>>> f4704364
+        self.assertFalse(association_manager.called)